from typing import TYPE_CHECKING, Optional

import numpy as np
from scipy.io import wavfile

from ovgenpy.config import register_config

if TYPE_CHECKING:
    from ovgenpy.triggers import Trigger


<<<<<<< HEAD
@register_config
class WaveConfig:
    amplification: float = 1
=======
class WaveConfig(NamedTuple):
    amplification: float


def dummy_wave_config() -> WaveConfig:
    return WaveConfig(amplification=1)
>>>>>>> 8729e46c


FLOAT = np.single


class Wave:
    def __init__(self, wcfg: Optional[WaveConfig], wave_path: str):
<<<<<<< HEAD
        self.cfg = wcfg or WaveConfig()
=======
        self.cfg = wcfg or dummy_wave_config()                      # type: WaveConfig
>>>>>>> 8729e46c
        self.smp_s, self.data = wavfile.read(wave_path, mmap=True)  # type: int, np.ndarray
        dtype = self.data.dtype

        # Flatten stereo to mono
        assert self.data.ndim in [1, 2]
        if self.data.ndim == 2:
            self.data = np.mean(self.data, axis=1, dtype=dtype)

        self.nsamp = len(self.data)

        # Calculate scaling factor.
        def is_type(parent: type) -> bool:
            return np.issubdtype(dtype, parent)

        # Numpy types: https://docs.scipy.org/doc/numpy/reference/arrays.scalars.html
        if is_type(np.integer):
            max_int = np.iinfo(dtype).max + 1
            assert max_int & (max_int - 1) == 0  # power of 2

            if is_type(np.unsignedinteger):
                self.center = max_int // 2
                self.max_val = max_int // 2

            elif is_type(np.signedinteger):
                self.center = 0
                self.max_val = max_int

        elif is_type(np.floating):
            self.center = 0
            self.max_val = 1

        else:
            raise ValueError(f'unexpected wavfile dtype {dtype}')

    def __getitem__(self, index: int) -> 'np.ndarray[FLOAT]':
        """ Copies self.data[item], converted to a FLOAT within range [-1, 1). """
        data = self.data[index].astype(FLOAT)
        data -= self.center
        data *= self.cfg.amplification / self.max_val
        return data

    def get(self, begin: int, end: int) -> 'np.ndarray[FLOAT]':
        """ Copies self.data[begin:end] with zero-padding. """
        if 0 <= begin and end <= self.nsamp:
            return self[begin:end]

        region_len = end - begin

        def constrain(idx):
            delta = 0
            if idx < 0:
                delta = 0 - idx             # delta > 0
                assert idx + delta == 0

            if idx > self.nsamp:
                delta = self.nsamp - idx    # delta < 0
                assert idx + delta == self.nsamp

            return delta, idx

        delta_begin, begin = constrain(begin)
        delta_end, end = constrain(end)

        out = np.zeros(region_len, dtype=FLOAT)

        # out[0 : region_len]. == self[begin: end]
        # out[Δbegin : region_len+Δend] == self[begin + Δbegin: end + Δend]
        out[delta_begin : region_len+delta_end] = self[begin+delta_begin : end+delta_end]
        return out

    def get_around(self, sample: int, region_len: int):
        """" Copies self.data[...] """
        end = sample + region_len // 2
        begin = end - region_len
        return self.get(begin, end)

    def get_s(self) -> float:
        """
        :return: time (seconds)
        """
        return self.nsamp / self.smp_s

<|MERGE_RESOLUTION|>--- conflicted
+++ resolved
@@ -9,30 +9,19 @@
     from ovgenpy.triggers import Trigger
 
 
-<<<<<<< HEAD
 @register_config
 class WaveConfig:
     amplification: float = 1
-=======
-class WaveConfig(NamedTuple):
-    amplification: float
-
 
 def dummy_wave_config() -> WaveConfig:
     return WaveConfig(amplification=1)
->>>>>>> 8729e46c
-
 
 FLOAT = np.single
 
 
 class Wave:
     def __init__(self, wcfg: Optional[WaveConfig], wave_path: str):
-<<<<<<< HEAD
         self.cfg = wcfg or WaveConfig()
-=======
-        self.cfg = wcfg or dummy_wave_config()                      # type: WaveConfig
->>>>>>> 8729e46c
         self.smp_s, self.data = wavfile.read(wave_path, mmap=True)  # type: int, np.ndarray
         dtype = self.data.dtype
 
