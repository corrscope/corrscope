--- conflicted
+++ resolved
@@ -52,16 +52,13 @@
     render_subsampling: int = None
     _subsampling: int = 1
 
-<<<<<<< HEAD
-    # TODO: Remove cfg._width (breaks compat)
-    # ISSUE: baking into trigger_ms will stack with channel-specific ms
-=======
     render_subfps: int = 1
     # FFmpeg accepts FPS as a fraction only.
     render_fps = property(lambda self:
                           Fraction(self.fps, self.render_subfps))
 
->>>>>>> 5a583c63
+    # TODO: Remove cfg._width (breaks compat)
+    # ISSUE: baking into trigger_ms will stack with channel-specific ms
     trigger_width: int = 1
     render_width: int = 1
 
