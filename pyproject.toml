[build-system]
requires = ["poetry>=0.12"]
build-backend = "poetry.masonry.api"

[tool.poetry]
name = "corrscope"
version = "0.4.0-pre"
description = ""
authors = ["jimbo1qaz <jimbo1qaz@gmail.com>"]
license = "BSD-2-Clause"

[tool.poetry.dependencies]
python = "^3.6"
"ruamel.yaml" = "^0.15.70"
numpy = "^1.15"
click = "^7.0"
more_itertools = "^4.3"
matplotlib = "^3.0"
attrs = "^18.2.0"
PyQt5 = "^5.11"
PyQt5-sip = "^4.19"
appdirs = "^1.4"

[tool.poetry.dev-dependencies]
pytest = "^4.0"
pytest_mock = "^1.10"
hypothesis = "^3.84"
delayed-assert = "^0.2.3"
pyinstaller = "^3.4"
pywin32-ctypes = {version = "^0.2.0",platform = "win32"}
coverage = "^4.5"
pytest-cov = "^2.6"
codecov = "^2.0"
<<<<<<< HEAD
pytest-timeout = "^1.3"
=======
pytest_cases = "^1.2"
>>>>>>> 03c68c7f

[tool.poetry.scripts]
corr = 'corrscope.cli:main'

[tool.black]
line-length = 88
py36 = true
exclude = 'utils/scipy/'<|MERGE_RESOLUTION|>--- conflicted
+++ resolved
@@ -31,11 +31,8 @@
 coverage = "^4.5"
 pytest-cov = "^2.6"
 codecov = "^2.0"
-<<<<<<< HEAD
+pytest_cases = "^1.2"
 pytest-timeout = "^1.3"
-=======
-pytest_cases = "^1.2"
->>>>>>> 03c68c7f
 
 [tool.poetry.scripts]
 corr = 'corrscope.cli:main'
