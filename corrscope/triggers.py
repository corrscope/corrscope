from abc import ABC, abstractmethod
from typing import TYPE_CHECKING, Type, Tuple, Optional, ClassVar, Union

import attr
import numpy as np

import corrscope.utils.scipy.signal as signal
import corrscope.utils.scipy.windows as windows
from corrscope.config import KeywordAttrs, CorrError, Alias, with_units
from corrscope.spectrum import SpectrumConfig, DummySpectrum, LogFreqSpectrum
from corrscope.util import find, obj_name, iround
from corrscope.utils.trigger_util import get_period, normalize_buffer, lerp
from corrscope.utils.windows import leftpad, midpad, rightpad, cosine_flat
from corrscope.wave import FLOAT

if TYPE_CHECKING:
    from corrscope.wave import Wave


# Abstract classes


class _TriggerConfig:
    cls: ClassVar[Type["_Trigger"]]

    def __call__(self, wave: "Wave", tsamp: int, stride: int, fps: float) -> "_Trigger":
        return self.cls(wave, cfg=self, tsamp=tsamp, stride=stride, fps=fps)


class MainTriggerConfig(
    _TriggerConfig, KeywordAttrs, always_dump="edge_direction post_trigger post_radius"
):
    # Must be 1 or -1.
    # MainTrigger.__init__() multiplies `wave.amplification *= edge_direction`.
    # get_trigger() should ignore `edge_direction` and look for rising edges.
    edge_direction: int = 1

    # Optional trigger for postprocessing
    post_trigger: Optional["PostTriggerConfig"] = None
    post_radius: Optional[int] = with_units("smp", default=3)

    def __attrs_post_init__(self):
        if self.edge_direction not in [-1, 1]:
            raise CorrError(f"{obj_name(self)}.edge_direction must be {{-1, 1}}")

        if self.post_trigger:
            self.post_trigger.parent = self
            if self.post_radius is None:
                name = obj_name(self)
                raise CorrError(
                    f"Cannot supply {name}.post_trigger without supplying {name}.post_radius"
                )


class PostTriggerConfig(_TriggerConfig, KeywordAttrs):
    parent: MainTriggerConfig = attr.ib(init=False)  # TODO Unused
    pass


def register_trigger(config_t: Type[_TriggerConfig]):
    """ @register_trigger(FooTriggerConfig)
    def FooTrigger(): ...
    """

    def inner(trigger_t: Type[_Trigger]):
        config_t.cls = trigger_t
        return trigger_t

    return inner


class _Trigger(ABC):
    def __init__(
        self, wave: "Wave", cfg: _TriggerConfig, tsamp: int, stride: int, fps: float
    ):
        self.cfg = cfg
        self._wave = wave

        # TODO rename tsamp to buffer_nsamp
        self._tsamp = tsamp
        self._stride = stride
        self._fps = fps

        frame_dur = 1 / fps
        # Subsamples per frame
        self._tsamp_frame = self.time2tsamp(frame_dur)

    def time2tsamp(self, time: float) -> int:
        return round(time * self._wave.smp_s / self._stride)

    @abstractmethod
    def get_trigger(self, index: int, cache: "PerFrameCache") -> int:
        """
        :param index: sample index
        :param cache: Information shared across all stacked triggers,
            May be mutated by function.
        :return: new sample index, corresponding to rising edge
        """
        ...

    @abstractmethod
    def do_not_inherit__Trigger_directly(self):
        pass


class MainTrigger(_Trigger, ABC):
    cfg: MainTriggerConfig
    post: Optional["PostTrigger"]

    def __init__(self, *args, **kwargs):
        super().__init__(*args, **kwargs)
        self._wave.amplification *= self.cfg.edge_direction

        cfg = self.cfg
        if cfg.post_trigger:
            # Create a post-processing trigger, with narrow nsamp and stride=1.
            # This improves speed and precision.
            self.post = cfg.post_trigger(self._wave, cfg.post_radius, 1, self._fps)
        else:
            self.post = None

    def do_not_inherit__Trigger_directly(self):
        pass


class PostTrigger(_Trigger, ABC):
    """ A post-processing trigger should have stride=1,
     and no more post triggers. This is subject to change. """

    def __init__(self, *args, **kwargs):
        super().__init__(*args, **kwargs)

        if self._stride != 1:
            raise CorrError(
                f"{obj_name(self)} with stride != 1 is not allowed "
                f"(supplied {self._stride})"
            )

    def do_not_inherit__Trigger_directly(self):
        pass


@attr.dataclass(slots=True)
class PerFrameCache:
    """
    The estimated period of a wave region (Wave.get_around())
    is approximately constant, even when multiple triggers are stacked
    and each is called at a slightly different point.

    For each unique (frame, channel), all stacked triggers are passed the same
    TriggerFrameCache object.
    """

    # NOTE: period is a *non-subsampled* period.
    # The period of subsampled data must be multiplied by stride.
    period: Optional[int] = None
    sum: Optional[float] = None  # Only used in branch 'rewrite-area-trigger'
    mean: Optional[float] = None


# CorrelationTrigger


class CircularArray:
    def __init__(self, size: int, *dims: int):
        self.size = size
        self.buf = np.zeros((size, *dims))
        self.index = 0

    def push(self, arr: np.ndarray) -> None:
        if self.size == 0:
            return
        self.buf[self.index] = arr
        self.index = (self.index + 1) % self.size

    def peek(self) -> np.ndarray:
        """Return is borrowed from self.buf.
        Do NOT push to self while borrow is alive."""
        return self.buf[self.index]


<<<<<<< HEAD
class CorrelationTriggerConfig(MainTriggerConfig, always_dump="pitch_tracking"):
    # get_trigger
    mean_responsiveness: float = 0.05
=======
class LagPrevention(KeywordAttrs):
    max_frames: float = 1
    transition_frames: float = 0.25

    def __attrs_post_init__(self):
        validate_param(self, "max_frames", 0, 1)
        validate_param(self, "transition_frames", 0, self.max_frames)


class CorrelationTriggerConfig(
    MainTriggerConfig,
    always_dump="""
    pitch_tracking
    slope_strength slope_width
    """
    # deprecated
    " buffer_falloff ",
):
    # get_trigger()

    # Edge/area finding
>>>>>>> 983cd5f1
    edge_strength: float

    # Slope detection
    slope_strength: float = 0
    slope_width: float = with_units("period", default=0.07)

    # Correlation detection (meow~ =^_^=)
    buffer_strength: float = 1

    # Maximum distance to move
    trigger_diameter: Optional[float] = 0.5

    trigger_falloff: Tuple[float, float] = (4.0, 1.0)
    recalc_semitones: float = 1.0
    lag_prevention: LagPrevention = attr.ib(factory=LagPrevention)

    # _update_buffer
    responsiveness: float
    buffer_falloff: float = 0.5  # Gaussian std = wave_period * buffer_falloff

    # Pitch tracking = compute spectrum.
    pitch_tracking: Optional["SpectrumConfig"] = None

    # region Legacy Aliases
    trigger_strength = Alias("edge_strength")
    falloff_width = Alias("buffer_falloff")
    # endregion

    def __attrs_post_init__(self) -> None:
        MainTriggerConfig.__attrs_post_init__(self)

<<<<<<< HEAD
        self._validate_param("lag_prevention", 0, 1)
        self._validate_param("responsiveness", 0, 1)
        self._validate_param("mean_responsiveness", 0, 1)
=======
        validate_param(self, "slope_width", 0, 0.5)

        validate_param(self, "responsiveness", 0, 1)
>>>>>>> 983cd5f1
        # TODO trigger_falloff >= 0
        validate_param(self, "buffer_falloff", 0, np.inf)


def validate_param(self, key: str, begin: float, end: float) -> None:
    value = getattr(self, key)
    if not begin <= value <= end:
        raise CorrError(f"Invalid {key}={value} (should be within [{begin}, {end}])")


@register_trigger(CorrelationTriggerConfig)
class CorrelationTrigger(MainTrigger):
    """
    Assume that if get_trigger(x) == x, then data[[x-1, x]] == [<0, >0].
    - edge detectors [halfN = N//2] > 0.
    - So wave.get_around(x)[N//2] > 0.
    - So wave.get_around(x) = [x - N//2 : ...]

    test_trigger() checks that get_around() works properly, for even/odd N.
    """

    cfg: CorrelationTriggerConfig

    @property
    def scfg(self) -> SpectrumConfig:
        return self.cfg.pitch_tracking

    def __init__(self, *args, **kwargs):
        """
        Correlation-based trigger which looks at a window of `trigger_tsamp` samples.
        it's complicated
        """
        super().__init__(*args, **kwargs)
        self._buffer_nsamp = self._tsamp

        # (const) Multiplied by each frame of input audio.
        # Zeroes out all data older than 1 frame old.
        self._lag_prevention_window = self._calc_lag_prevention()
        assert self._lag_prevention_window.dtype == FLOAT

        # (mutable) Correlated with data (for triggering).
        # Updated with tightly windowed old data at various pitches.
        self._buffer = np.zeros(
            self._buffer_nsamp, dtype=FLOAT
        )  # type: np.ndarray[FLOAT]

        # (const) Added to self._buffer. Nonzero if edge triggering is nonzero.
        # Left half is -edge_strength, right half is +edge_strength.
        # ASCII art: --._|‾'--
        self._edge_finder = self._calc_step()
        assert self._edge_finder.dtype == FLOAT

        # Will be overwritten on the first frame.
        self._prev_period: Optional[int] = None
        self._prev_window: Optional[np.ndarray] = None
<<<<<<< HEAD

        self._prev_mean: float = 0.0
=======
        self._prev_slope_finder: Optional[np.ndarray] = None
>>>>>>> 983cd5f1
        self._prev_trigger: int = 0

        # (mutable) Log-scaled spectrum
        self.frames_since_spectrum = 0

        if self.scfg:
            self._spectrum_calc = LogFreqSpectrum(
                scfg=self.scfg,
                subsmp_s=self._wave.smp_s / self._stride,
                dummy_data=self._buffer,
            )
            self._spectrum = self._spectrum_calc.calc_spectrum(self._buffer)
            self.history = CircularArray(
                self.scfg.frames_to_lookbehind, self._buffer_nsamp
            )
        else:
            self._spectrum_calc = DummySpectrum()
            self._spectrum = np.array([0])
            self.history = CircularArray(0, self._buffer_nsamp)

    def _calc_lag_prevention(self) -> np.ndarray:
        """ Returns input-data window,
        which zeroes out all data older than 1-ish frame old.
        See https://github.com/jimbo1qaz/corrscope/wiki/Correlation-Trigger
        """
        N = self._buffer_nsamp
        halfN = N // 2

        # - Create a cosine taper of `width` <= 1 frame
        # - Place in left half of N-sample buffer.

        # To avoid cutting off data, use a narrow transition zone (invariant to stride).
        lag_prevention = self.cfg.lag_prevention
        tsamp_frame = self._tsamp_frame
        transition_nsamp = round(tsamp_frame * lag_prevention.transition_frames)

        # Left half of a Hann cosine taper
        # Width (type=subsample) = min(frame * lag_prevention, 1 frame)
        assert transition_nsamp <= tsamp_frame
        width = transition_nsamp
        taper = windows.hann(width * 2)[:width]

        # Right-pad=1 taper to lag_prevention.max_frames long [t-#*f, t]
        taper = rightpad(taper, iround(tsamp_frame * lag_prevention.max_frames))

        # Left-pad=0 taper to left `halfN` of data_taper [t-halfN, t]
        taper = leftpad(taper, halfN)

        # Generate left half-taper to prevent correlating with 1-frame-old data.
        # Right-pad=1 taper to [t-halfN, t-halfN+N]
        # TODO switch to rightpad()? Does it return FLOAT or not?
        data_taper = np.ones(N, dtype=FLOAT)
        data_taper[:halfN] = np.minimum(data_taper[:halfN], taper)

        return data_taper

    def _calc_step(self) -> np.ndarray:
        """ Step function used for approximate edge triggering. """

        # Increasing buffer_falloff (width of history buffer)
        # causes buffer to affect triggering, more than the step function.
        # So we multiply edge_strength (step function height) by buffer_falloff.

        cfg = self.cfg
        edge_strength = cfg.edge_strength * cfg.buffer_falloff

        N = self._buffer_nsamp
        halfN = N // 2

        step = np.empty(N, dtype=FLOAT)  # type: np.ndarray[FLOAT]
        step[:halfN] = -edge_strength / 2
        step[halfN:] = edge_strength / 2
        step *= windows.gaussian(N, std=halfN / 3)
        return step

    def _calc_slope_finder(self, period: float) -> np.ndarray:
        """ Called whenever period changes substantially.
        Returns a kernel to be correlated with input data,
        to find positive slopes."""

        N = self._buffer_nsamp
        halfN = N // 2
        slope_finder = np.zeros(N)

        cfg = self.cfg
        slope_width = max(iround(cfg.slope_width * period), 1)
        slope_strength = cfg.slope_strength * cfg.buffer_falloff

        slope_finder[halfN - slope_width : halfN] = -slope_strength
        slope_finder[halfN : halfN + slope_width] = slope_strength
        return slope_finder

    # end setup

    # begin per-frame
    def get_trigger(self, index: int, cache: "PerFrameCache") -> int:
        N = self._buffer_nsamp
        cfg = self.cfg

        # Get data (1D, downmixed to mono)
        stride = self._stride
        data = self._wave.get_around(index, N, stride)
        cache.sum = np.add.reduce(data)

        # Update data-mean estimate
        raw_mean = cache.sum / N
        self._prev_mean = cache.mean = lerp(
            self._prev_mean, raw_mean, cfg.mean_responsiveness
        )
        data -= cache.mean

        # Window data
        period = get_period(data)
        cache.period = period * stride

        semitones = self._is_window_invalid(period)
        # If pitch changed...
        if semitones:
            diameter, falloff = [round(period * x) for x in cfg.trigger_falloff]
            # 4 periods + left/right falloff.
            period_symmetric_window = cosine_flat(N, diameter, falloff)

            # Left-sided falloff
            lag_prevention_window = self._lag_prevention_window

            # Both combined.
            window = np.minimum(period_symmetric_window, lag_prevention_window)

            # Slope finder
            slope_finder = self._calc_slope_finder(period)

            # If pitch tracking enabled, rescale buffer to match data's pitch.
            if self.scfg and (data != 0).any():
                if isinstance(semitones, float):
                    peak_semitones = semitones
                else:
                    peak_semitones = None
                self.spectrum_rescale_buffer(data, peak_semitones)

            self._prev_period = period
            self._prev_window = window
            self._prev_slope_finder = slope_finder
        else:
            window = self._prev_window
            slope_finder = self._prev_slope_finder

        self.history.push(data)
        data *= window

        prev_buffer: np.ndarray = self._buffer * self.cfg.buffer_strength
        prev_buffer += self._edge_finder + slope_finder

        # Calculate correlation
        if self.cfg.trigger_diameter is not None:
            radius = round(N * self.cfg.trigger_diameter / 2)
        else:
            radius = None

        peak_offset = self.correlate_offset(data, prev_buffer, radius)
        trigger = index + (stride * peak_offset)

        # Apply post trigger (before updating correlation buffer)
        if self.post:
            trigger = self.post.get_trigger(trigger, cache)

        # Avoid time traveling backwards.
        self._prev_trigger = trigger = max(trigger, self._prev_trigger)

        # Update correlation buffer (distinct from visible area)
        aligned = self._wave.get_around(trigger, self._buffer_nsamp, stride)
        self._update_buffer(aligned, cache)
        self.frames_since_spectrum += 1

        return trigger

    def spectrum_rescale_buffer(
        self, data: np.ndarray, peak_semitones: Optional[float]
    ) -> None:
        """Rewrites self._spectrum, and possibly rescales self._buffer."""

        scfg = self.scfg
        N = self._buffer_nsamp

        if self.frames_since_spectrum < self.scfg.min_frames_between_recompute:
            return
        self.frames_since_spectrum = 0

        spectrum = self._spectrum_calc.calc_spectrum(data)
        normalize_buffer(spectrum)

        # Don't normalize self._spectrum. It was already normalized when being assigned.
        prev_spectrum = self._spectrum_calc.calc_spectrum(self.history.peek())

        # rewrite spectrum
        self._spectrum = spectrum

        assert not np.any(np.isnan(spectrum))

        # Find spectral correlation peak,
        # but prioritize "changing pitch by ???".
        if peak_semitones is not None:
            boost_x = iround(peak_semitones / 12 * scfg.notes_per_octave)
            boost_y: float = scfg.pitch_estimate_boost
        else:
            boost_x = 0
            boost_y = 1.0

        # If we want to double pitch...
        resample_notes = self.correlate_offset(
            spectrum,
            prev_spectrum,
            scfg.max_notes_to_resample,
            boost_x=boost_x,
            boost_y=boost_y,
        )
        if resample_notes != 0:
            # we must divide sampling rate by 2.
            new_len = iround(N / 2 ** (resample_notes / scfg.notes_per_octave))

            # Copy+resample self._buffer.
            self._buffer = np.interp(
                np.linspace(0, 1, new_len), np.linspace(0, 1, N), self._buffer
            )
            # assert len(self._buffer) == new_len
            self._buffer = midpad(self._buffer, N)

    @staticmethod
    def correlate_offset(
        data: np.ndarray,
        prev_buffer: np.ndarray,
        radius: Optional[int],
        boost_x: int = 0,
        boost_y: float = 1.0,
    ) -> int:
        """
        This is confusing.

        If data index < optimal, data will be too far to the right,
        and we need to `index += positive`.
        - The peak will appear near the right of `data`.

        Either we must slide prev_buffer to the right,
        or we must slide data to the left (by sliding index to the right):
        - correlate(data, prev_buffer)
        - trigger = index + peak_offset
        """
        N = len(data)
        corr = signal.correlate(data, prev_buffer)  # returns double, not single/FLOAT
        Ncorr = 2 * N - 1
        assert len(corr) == Ncorr

        # Find optimal offset
        mid = N - 1

        if radius is not None:
            left = max(mid - radius, 0)
            right = min(mid + radius + 1, Ncorr)

            corr = corr[left:right]
            mid = mid - left

        # Prioritize part of it.
        corr[mid + boost_x : mid + boost_x + 1] *= boost_y

        # argmax(corr) == mid + peak_offset == (data >> peak_offset)
        # peak_offset == argmax(corr) - mid
        peak_offset = np.argmax(corr) - mid  # type: int
        return peak_offset

    def _is_window_invalid(self, period: int) -> Union[bool, float]:
        """ Returns number of semitones,
        if pitch has changed more than `recalc_semitones`. """

        prev = self._prev_period

        if prev is None:
            return True
        elif prev * period == 0:
            return prev != period
        else:
            # If period doubles, semitones are -12.
            semitones = np.log(period / prev) / np.log(2) * -12
            # If semitones == recalc_semitones == 0, do NOT recalc.
            if abs(semitones) <= self.cfg.recalc_semitones:
                return False
            return semitones

    def _update_buffer(self, data: np.ndarray, cache: PerFrameCache) -> None:
        """
        Update self._buffer by adding `data` and a step function.
        Data is reshaped to taper away from the center.

        :param data: Wave data. WILL BE MODIFIED.
        """
        assert cache.mean is not None
        assert cache.period is not None
        buffer_falloff = self.cfg.buffer_falloff
        responsiveness = self.cfg.responsiveness

        N = len(data)
        if N != self._buffer_nsamp:
            raise ValueError(
                f"invalid data length {len(data)} does not match "
                f"CorrelationTrigger {self._buffer_nsamp}"
            )

        # New waveform
        data -= cache.mean
        normalize_buffer(data)
        window = windows.gaussian(N, std=(cache.period / self._stride) * buffer_falloff)
        data *= window

        # Old buffer
        normalize_buffer(self._buffer)
        self._buffer = lerp(self._buffer, data, responsiveness)


#### Post-processing triggers
# ZeroCrossingTrigger


class ZeroCrossingTriggerConfig(PostTriggerConfig):
    pass


# Edge finding trigger
@register_trigger(ZeroCrossingTriggerConfig)
class ZeroCrossingTrigger(PostTrigger):
    # ZeroCrossingTrigger is only used as a postprocessing trigger.
    # stride is only passed 1, for improved precision.
    cfg: ZeroCrossingTriggerConfig

    def get_trigger(self, index: int, cache: "PerFrameCache") -> int:
        radius = self._tsamp

        wave = self._wave.with_offset(-cache.mean)

        if not 0 <= index < wave.nsamp:
            return index

        if wave[index] < 0:
            direction = 1
            test = lambda a: a >= 0

        elif wave[index] > 0:
            direction = -1
            test = lambda a: a <= 0

        else:  # self._wave[sample] == 0
            return index + 1

        data = wave[index : index + direction * (radius + 1) : direction]
        # TODO remove unnecessary complexity, since diameter is probably under 10.
        intercepts = find(data, test)
        try:
            (delta,), value = next(intercepts)
            return index + (delta * direction) + int(value <= 0)

        except StopIteration:  # No zero-intercepts
            return index + (direction * radius)

        # noinspection PyUnreachableCode
        """
        `value <= 0` produces poor results on on sine waves, since it erroneously
        increments the exact idx of the zero-crossing sample.

        `value < 0` produces poor results on impulse24000, since idx = 23999 which
        doesn't match CorrelationTrigger. (scans left looking for a zero-crossing)

        CorrelationTrigger tries to maximize @trigger - @(trigger-1). I think always
        incrementing zeros (impulse24000 = 24000) is acceptable.

        - To be consistent, we should increment zeros whenever we *start* there.
        """


# NullTrigger


class NullTriggerConfig(MainTriggerConfig):
    pass


@register_trigger(NullTriggerConfig)
class NullTrigger(MainTrigger):
    def get_trigger(self, index: int, cache: "PerFrameCache") -> int:
        return index<|MERGE_RESOLUTION|>--- conflicted
+++ resolved
@@ -179,11 +179,6 @@
         return self.buf[self.index]
 
 
-<<<<<<< HEAD
-class CorrelationTriggerConfig(MainTriggerConfig, always_dump="pitch_tracking"):
-    # get_trigger
-    mean_responsiveness: float = 0.05
-=======
 class LagPrevention(KeywordAttrs):
     max_frames: float = 1
     transition_frames: float = 0.25
@@ -203,9 +198,9 @@
     " buffer_falloff ",
 ):
     # get_trigger()
+    mean_responsiveness: float = 0.05
 
     # Edge/area finding
->>>>>>> 983cd5f1
     edge_strength: float
 
     # Slope detection
@@ -237,15 +232,10 @@
     def __attrs_post_init__(self) -> None:
         MainTriggerConfig.__attrs_post_init__(self)
 
-<<<<<<< HEAD
-        self._validate_param("lag_prevention", 0, 1)
-        self._validate_param("responsiveness", 0, 1)
-        self._validate_param("mean_responsiveness", 0, 1)
-=======
         validate_param(self, "slope_width", 0, 0.5)
 
         validate_param(self, "responsiveness", 0, 1)
->>>>>>> 983cd5f1
+        validate_param(self, "mean_responsiveness", 0, 1)
         # TODO trigger_falloff >= 0
         validate_param(self, "buffer_falloff", 0, np.inf)
 
@@ -301,12 +291,9 @@
         # Will be overwritten on the first frame.
         self._prev_period: Optional[int] = None
         self._prev_window: Optional[np.ndarray] = None
-<<<<<<< HEAD
+        self._prev_slope_finder: Optional[np.ndarray] = None
 
         self._prev_mean: float = 0.0
-=======
-        self._prev_slope_finder: Optional[np.ndarray] = None
->>>>>>> 983cd5f1
         self._prev_trigger: int = 0
 
         # (mutable) Log-scaled spectrum
