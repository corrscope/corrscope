import os
from abc import ABC, abstractmethod
from typing import Optional, List, TYPE_CHECKING, Any

import attr
import matplotlib
import matplotlib.colors
import numpy as np

from corrscope.config import DumpableAttrs, with_units
from corrscope.layout import (
    RendererLayout,
    LayoutConfig,
    unique_by_id,
    RegionSpec,
    Edges,
)
from corrscope.outputs import RGB_DEPTH, ByteBuffer
from corrscope.util import coalesce

"""
On first import, matplotlib.font_manager spends nearly 10 seconds
building a font cache.

PyInstaller redirects matplotlib's font cache to a temporary folder,
deleted after the app exits. This is because in one-file .exe mode,
matplotlib-bundled fonts are extracted and deleted whenever the app runs,
and font cache entries point to invalid paths.

- https://github.com/pyinstaller/pyinstaller/issues/617
- https://github.com/pyinstaller/pyinstaller/blob/c06d853c0c4df7480d3fa921851354d4ee11de56/PyInstaller/loader/rthooks/pyi_rth_mplconfig.py#L35-L37

corrscope uses one-folder mode, does not use fonts yet,
and deletes all matplotlib-bundled fonts to save space. So reenable global font cache.
"""

mpl_config_dir = "MPLCONFIGDIR"
if mpl_config_dir in os.environ:
    del os.environ[mpl_config_dir]

matplotlib.use("agg")
from matplotlib.backends.backend_agg import FigureCanvasAgg
from matplotlib.figure import Figure

if TYPE_CHECKING:
    from matplotlib.axes import Axes
    from matplotlib.lines import Line2D
    from corrscope.channel import ChannelConfig


def default_color() -> str:
    # import matplotlib.colors
    # colors = np.array([int(x, 16) for x in '1f 77 b4'.split()], dtype=float)
    # colors /= np.amax(colors)
    # colors **= 1/3
    #
    # return matplotlib.colors.to_hex(colors, keep_alpha=False)
    return "#ffffff"


class RendererConfig(DumpableAttrs, always_dump="*"):
    width: int
    height: int
    line_width: float = with_units("px", default=1.5)

    bg_color: str = "#000000"
    init_line_color: str = default_color()

    grid_color: Optional[str] = None
    stereo_grid_opacity: float = 0.5

    midline_color: Optional[str] = None
    v_midline: bool = False
    h_midline: bool = False

    antialiasing: bool = True

    # Performance (skipped when recording to video)
    res_divisor: float = 1.0

    def __attrs_post_init__(self) -> None:
        # round(np.int32 / float) == np.float32, but we want int.
        assert isinstance(self.width, (int, float))
        assert isinstance(self.height, (int, float))

    def before_preview(self) -> None:
        """ Called *once* before preview. Decreases render resolution/etc. """
        self.width = round(self.width / self.res_divisor)
        self.height = round(self.height / self.res_divisor)
        self.line_width /= self.res_divisor

    def before_record(self) -> None:
        """ Called *once* before recording video. Does nothing yet. """
        pass


@attr.dataclass
class LineParam:
    color: str


# TODO rename to Plotter
class Renderer(ABC):
    def __init__(
        self,
        cfg: RendererConfig,
        lcfg: "LayoutConfig",
        nplots: int,
        channel_cfgs: Optional[List["ChannelConfig"]],
    ):
        self.cfg = cfg
        self.lcfg = lcfg
        self.nplots = nplots

        # Load line colors.
        if channel_cfgs is not None:
            if len(channel_cfgs) != self.nplots:
                raise ValueError(
                    f"cannot assign {len(channel_cfgs)} colors to {self.nplots} plots"
                )
            line_colors = [cfg.line_color for cfg in channel_cfgs]
        else:
            line_colors = [None] * self.nplots

        self._line_params = [
            LineParam(color=coalesce(color, cfg.init_line_color))
            for color in line_colors
        ]

    @abstractmethod
    def render_frame(self, datas: List[np.ndarray]) -> None:
        ...

    @abstractmethod
    def get_frame(self) -> ByteBuffer:
        ...


Point = float
px_inch = 96
pt_inch = 72

DPI = px_inch


def pixels(px: float) -> Point:
    return px / px_inch * pt_inch


class MatplotlibRenderer(Renderer):
    """
    Renderer backend which takes data and produces images.
    Does not touch Wave or Channel.

    If __init__ reads cfg, cfg cannot be hotswapped.

    Reasons to hotswap cfg: RendererCfg:
    - GUI preview size
    - Changing layout
    - Changing #smp drawn (samples_visible)
    (see RendererCfg)

        Original OVGen does not support hotswapping.
        It disables changing options during rendering.

    Reasons to hotswap trigger algorithms:
    - changing scan_nsamp (cannot be hotswapped, since correlation buffer is incompatible)
    So don't.
    """

    def __init__(self, *args, **kwargs):
        Renderer.__init__(self, *args, **kwargs)

<<<<<<< HEAD
=======
        dict.__setitem__(
            matplotlib.rcParams, "lines.antialiased", self.cfg.antialiasing
        )

        # Flat array of nrows*ncols elements, ordered by cfg.rows_first.
>>>>>>> f3ad5b23
        self._fig: "Figure"

        # _axes2d[wave][chan] = Axes
        self._axes2d: List[List["Axes"]]  # set by set_layout()

        # _lines2d[wave][chan] = Line2D
        self._lines2d: List[List[Line2D]] = []
        self._lines_flat: List["Line2D"] = []

    transparent = "#00000000"

    layout: RendererLayout

    def _set_layout(self, wave_nchans: List[int]) -> None:
        """
        Creates a flat array of Matplotlib Axes, with the new layout.
        Opens a window showing the Figure (and Axes).

        Inputs: self.cfg, self.fig
        Outputs: self.nrows, self.ncols, self.axes
        """

        self.layout = RendererLayout(self.lcfg, wave_nchans)

        # Create Axes
        # https://matplotlib.org/api/_as_gen/matplotlib.pyplot.subplots.html
        if hasattr(self, "_fig"):
            raise Exception("I don't currently expect to call _set_layout() twice")
            # plt.close(self.fig)

        grid_color = self.cfg.grid_color
        self._fig = Figure()
        FigureCanvasAgg(self._fig)

        # RegionFactory
        def axes_factory(r: RegionSpec) -> "Axes":
            width = 1 / r.ncol
            left = r.col / r.ncol
            assert 0 <= left < 1

            height = 1 / r.nrow
            bottom = (r.nrow - r.row - 1) / r.nrow
            assert 0 <= bottom < 1

            # Disabling xticks/yticks is unnecessary, since we hide Axises.
            ax = self._fig.add_axes([left, bottom, width, height], xticks=[], yticks=[])

            if grid_color:
                # Initialize borders
                # Hide Axises
                # (drawing them is very slow, and we disable ticks+labels anyway)
                ax.get_xaxis().set_visible(False)
                ax.get_yaxis().set_visible(False)

                # Background color
                # ax.patch.set_fill(False) sets _fill=False,
                # then calls _set_facecolor(...) "alpha = self._alpha if self._fill else 0".
                # It is no faster than below.
                ax.set_facecolor(self.transparent)

                # Set border colors
                for spine in ax.spines.values():
                    spine.set_color(grid_color)

                def hide(key: str):
                    ax.spines[key].set_visible(False)

                # Hide all axes except bottom-right.
                hide("top")
                hide("left")

                # If bottom of screen, hide bottom. If right of screen, hide right.
                if r.screen_edges & Edges.Bottom:
                    hide("bottom")
                if r.screen_edges & Edges.Right:
                    hide("right")

                # Dim stereo gridlines
                if self.cfg.stereo_grid_opacity > 0:
                    dim_color = matplotlib.colors.to_rgba_array(grid_color)[0]
                    dim_color[-1] = self.cfg.stereo_grid_opacity

                    def dim(key: str):
                        ax.spines[key].set_color(dim_color)

                else:
                    dim = hide

                # If not bottom of wave, dim bottom. If not right of wave, dim right.
                if not r.wave_edges & Edges.Bottom:
                    dim("bottom")
                if not r.wave_edges & Edges.Right:
                    dim("right")

            else:
                ax.set_axis_off()

            return ax

        # _axes2d[wave][chan] = Axes
        self._axes2d = self.layout.arrange(axes_factory)

        # Generate arrangement (using nwaves, cfg.orientation)

        # Setup figure geometry
        self._fig.set_dpi(DPI)
        self._fig.set_size_inches(self.cfg.width / DPI, self.cfg.height / DPI)

    def render_frame(self, datas: List[np.ndarray]) -> None:
        ndata = len(datas)
        if self.nplots != ndata:
            raise ValueError(
                f"incorrect data to plot: {self.nplots} plots but {ndata} datas"
            )

        # Initialize axes and draw waveform data
        if not self._lines2d:
            assert len(datas[0].shape) == 2, datas[0].shape

            wave_nchans = [data.shape[1] for data in datas]
            self._set_layout(wave_nchans)

            cfg = self.cfg

            # Setup background/axes
            self._fig.set_facecolor(cfg.bg_color)
            for idx, wave_data in enumerate(datas):
                wave_axes = self._axes2d[idx]
                for ax in unique_by_id(wave_axes):
                    max_x = len(wave_data) - 1
                    ax.set_xlim(0, max_x)
                    ax.set_ylim(-1, 1)

                    # Setup midlines (depends on max_x and wave_data)
                    midline_color = cfg.midline_color
                    midline_width = pixels(1)

                    # zorder=-100 still draws on top of gridlines :(
                    kw = dict(color=midline_color, linewidth=midline_width)
                    if cfg.v_midline:
                        ax.axvline(x=max_x / 2, **kw)
                    if cfg.h_midline:
                        ax.axhline(y=0, **kw)

            self._save_background()

            # Plot lines over background
            line_width = pixels(cfg.line_width)

            # Foreach wave
            for wave_idx, wave_data in enumerate(datas):
                wave_axes = self._axes2d[wave_idx]
                wave_lines = []

                # Foreach chan
                for chan_idx, chan_data in enumerate(wave_data.T):
                    ax = wave_axes[chan_idx]
                    line_color = self._line_params[wave_idx].color
                    chan_line: Line2D = ax.plot(
                        chan_data, color=line_color, linewidth=line_width
                    )[0]
                    wave_lines.append(chan_line)

                self._lines2d.append(wave_lines)
                self._lines_flat.extend(wave_lines)

        # Draw waveform data
        else:
            # Foreach wave
            for wave_idx, wave_data in enumerate(datas):
                wave_lines = self._lines2d[wave_idx]

                # Foreach chan
                for chan_idx, chan_data in enumerate(wave_data.T):
                    chan_line = wave_lines[chan_idx]
                    chan_line.set_ydata(chan_data)

        self._redraw_over_background()

    bg_cache: Any  # "matplotlib.backends._backend_agg.BufferRegion"

    def _save_background(self) -> None:
        """ Draw static background. """
        # https://stackoverflow.com/a/8956211
        # https://matplotlib.org/api/animation_api.html#funcanimation
        fig = self._fig

        fig.canvas.draw()
        self.bg_cache = fig.canvas.copy_from_bbox(fig.bbox)

    def _redraw_over_background(self) -> None:
        """ Redraw animated elements of the image. """

        canvas: FigureCanvasAgg = self._fig.canvas
        canvas.restore_region(self.bg_cache)

        for line in self._lines_flat:
            line.axes.draw_artist(line)

        # https://bastibe.de/2013-05-30-speeding-up-matplotlib.html
        # thinks fig.canvas.blit(ax.bbox) leaks memory
        # and fig.canvas.update() works.
        # Except I found no memory leak...
        # and update() doesn't exist in FigureCanvasBase when no GUI is present.

        canvas.blit(self._fig.bbox)

    def get_frame(self) -> ByteBuffer:
        """ Returns ndarray of shape w,h,3. """
        canvas = self._fig.canvas

        # Agg is the default noninteractive backend except on OSX.
        # https://matplotlib.org/faq/usage_faq.html
        if not isinstance(canvas, FigureCanvasAgg):
            raise RuntimeError(
                f"oh shit, cannot read data from {type(canvas)} != FigureCanvasAgg"
            )

        w = self.cfg.width
        h = self.cfg.height
        assert (w, h) == canvas.get_width_height()

        buffer_rgb = canvas.tostring_rgb()
        assert len(buffer_rgb) == w * h * RGB_DEPTH

        return buffer_rgb<|MERGE_RESOLUTION|>--- conflicted
+++ resolved
@@ -171,14 +171,10 @@
     def __init__(self, *args, **kwargs):
         Renderer.__init__(self, *args, **kwargs)
 
-<<<<<<< HEAD
-=======
         dict.__setitem__(
             matplotlib.rcParams, "lines.antialiased", self.cfg.antialiasing
         )
 
-        # Flat array of nrows*ncols elements, ordered by cfg.rows_first.
->>>>>>> f3ad5b23
         self._fig: "Figure"
 
         # _axes2d[wave][chan] = Axes
