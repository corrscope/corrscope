"""
Integration tests found in:
- test_cli.py
- test_renderer.py
- test_output.py
"""

import os
import subprocess
from pathlib import Path
from typing import TYPE_CHECKING

import pytest

if TYPE_CHECKING:
    import pytest_mock


<<<<<<< HEAD
# TODO patch outputs.Popen to avoid breaking multiprocessing
=======
# Pycharm sets cwd to /tests/.
# To ensure tests can find WAV files (based on /), jump from /tests/conftest.py to /.
os.chdir(Path(__file__).parent.parent)


>>>>>>> 75489780
@pytest.fixture
def Popen(mocker: "pytest_mock.MockFixture"):
    real_Popen = subprocess.Popen

    def popen_factory(*args, **kwargs):
        popen = mocker.create_autospec(real_Popen)

        popen.stdin = mocker.mock_open()(os.devnull, "wb")
        popen.stdout = mocker.mock_open()(os.devnull, "rb")
        assert popen.stdin != popen.stdout

        popen.wait.return_value = 0
        return popen

    Popen = mocker.patch.object(subprocess, "Popen", autospec=True)
    Popen.side_effect = popen_factory
    yield Popen<|MERGE_RESOLUTION|>--- conflicted
+++ resolved
@@ -16,15 +16,12 @@
     import pytest_mock
 
 
-<<<<<<< HEAD
-# TODO patch outputs.Popen to avoid breaking multiprocessing
-=======
 # Pycharm sets cwd to /tests/.
 # To ensure tests can find WAV files (based on /), jump from /tests/conftest.py to /.
 os.chdir(Path(__file__).parent.parent)
 
 
->>>>>>> 75489780
+# TODO patch outputs.Popen to avoid breaking multiprocessing
 @pytest.fixture
 def Popen(mocker: "pytest_mock.MockFixture"):
     real_Popen = subprocess.Popen
